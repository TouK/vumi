# Django settings for webapp project.

DEBUG = True
TEMPLATE_DEBUG = DEBUG

ADMINS = (
    # ('Your Name', 'your_email@domain.com'),
)

from os.path import abspath, join, dirname, basename
APP_ROOT = abspath(join(dirname(__file__),'..'))
PROJECT_NAME = basename(APP_ROOT)

MANAGERS = ADMINS

DATABASE_ENGINE = 'postgresql_psycopg2'           # 'postgresql_psycopg2', 'postgresql', 'mysql', 'sqlite3' or 'oracle'.
DATABASE_NAME = 'vumi'             # Or path to database file if using sqlite3.
DATABASE_USER = 'vumi'             # Not used with sqlite3.
DATABASE_PASSWORD = 'vumi'         # Not used with sqlite3.
DATABASE_HOST = 'localhost'            # Set to empty string for localhost. Not used with sqlite3.
DATABASE_PORT = ''             # Set to empty string for default. Not used with sqlite3.

# Local time zone for this installation. Choices can be found here:
# http://en.wikipedia.org/wiki/List_of_tz_zones_by_name
# although not all choices may be available on all operating systems.
# If running in a Windows environment this must be set to the same as your
# system time zone.
TIME_ZONE = 'UTC'

# Language code for this installation. All choices can be found here:
# http://www.i18nguy.com/unicode/language-identifiers.html
LANGUAGE_CODE = 'en-us'

SITE_ID = 1

# If you set this to False, Django will make some optimizations so as not
# to load the internationalization machinery.
USE_I18N = True

# Absolute path to the directory that holds media.
# Example: "/home/media/media.lawrence.com/"
MEDIA_ROOT = ''

# URL that handles the media served from MEDIA_ROOT. Make sure to use a
# trailing slash if there is a path component (optional in other cases).
# Examples: "http://media.lawrence.com", "http://example.com/media/"
MEDIA_URL = ''

# URL prefix for admin media -- CSS, JavaScript and images. Make sure to use a
# trailing slash.
# Examples: "http://foo.com/media/", "/media/".
ADMIN_MEDIA_PREFIX = '/media/'

# Make this unique, and don't share it with anybody.
SECRET_KEY = 'x-4ce&vmrq4i%rkzhd0j^%$-%t%l1%@g_9m4eyqdc%#s=74(dh'

# List of callables that know how to import templates from various sources.
TEMPLATE_LOADERS = (
    'django.template.loaders.filesystem.Loader',
    'django.template.loaders.app_directories.Loader',
    'django.template.loaders.eggs.Loader',
)

MIDDLEWARE_CLASSES = (
    'django.middleware.common.CommonMiddleware',
    'django.contrib.sessions.middleware.SessionMiddleware',
    'django.contrib.auth.middleware.AuthenticationMiddleware',
)

ROOT_URLCONF = 'vumi.webapp.urls'

TEMPLATE_DIRS = (
    # Put strings here, like "/home/html/django_templates" or "C:/www/django/templates".
    # Always use forward slashes, even on Windows.
    # Don't forget to use absolute paths, not relative paths.
    join(APP_ROOT, 'webapp', 'templates'),
)

INSTALLED_APPS = (
    'django.contrib.admin',
    'django.contrib.admindocs',
    'django.contrib.auth',
    'django.contrib.contenttypes',
    'django.contrib.sessions',
    'django.contrib.sites',
    'vumi.webapp.api',
    'celery',
    'south',
)

# link our profile to the django.contrib.auth.models.User
AUTH_PROFILE_MODULE = 'api.Profile'

# we want our workers to be async
VUMI_WORKERS_ASYNC = False

# for Piston
PISTON_DISPLAY_ERRORS = True

# for Celery
BROKER_HOST = "localhost"
BROKER_PORT = 5672
BROKER_USER = "vumi"
BROKER_PASSWORD = "vumi"
<<<<<<< HEAD
BROKER_VHOST = "/development"
=======
BROKER_VHOST = "/develop"
>>>>>>> 73cf5b81

if DEBUG:
    CELERYD_LOG_LEVEL = 'DEBUG'
    CELERYD_LOG_FILE = None
else:
    CELERYD_LOG_FILE = 'logs/vumi.celeryd.log'

CELERY_QUEUES = {
    "default": {
        "exchange": "vumi",
        "binding_key": "vumi.webapp",
    },
    "sms_send": {
        "exchange": "vumi",
        "binding_key": "vumi.webapp.sms.send",
    },
    "sms_receive": {
        "exchange": "vumi",
        "binding_key": "vumi.webapp.sms.receive",
    },
    "sms_receipt": {
        "exchange": "vumi",
        "binding_key": "vumi.webapp.sms.receipt",
    },
    "job_queue": {
        "exchange": "vumi",
        "binding_key": "vumi.jobs",
    }
}
CELERY_DEFAULT_QUEUE = "default"
CELERY_DEFAULT_EXCHANGE_TYPE = "direct"
CELERY_DEFAULT_ROUTING_KEY = "vumi.webapp"
# set the environment VUMI_SKIP_QUEUE to have the Celery tasks evaluated
# immediately, skipping the queue.
import os
CELERY_ALWAYS_EAGER = os.environ.get('VUMI_SKIP_QUEUE', False)
CELERY_TASK_SERIALIZER = "json"

# for Opera
OPERA_SERVICE_ID = ''
OPERA_PASSWORD = ''
OPERA_CHANNEL = ''

# for E-Scape
E_SCAPE_API_ID = ''
E_SCAPE_SMSC = ''

# for Techsys
TECH_SYS_SMS_GATEWAY_URL = ''
TECH_SYS_SMS_GATEWAY_BIND = ''<|MERGE_RESOLUTION|>--- conflicted
+++ resolved
@@ -102,11 +102,7 @@
 BROKER_PORT = 5672
 BROKER_USER = "vumi"
 BROKER_PASSWORD = "vumi"
-<<<<<<< HEAD
-BROKER_VHOST = "/development"
-=======
 BROKER_VHOST = "/develop"
->>>>>>> 73cf5b81
 
 if DEBUG:
     CELERYD_LOG_LEVEL = 'DEBUG'
