--- conflicted
+++ resolved
@@ -3,11 +3,7 @@
 
 setup(
     name="vumi",
-<<<<<<< HEAD
-    version="0.5.3",
-=======
     version="0.5.4",
->>>>>>> 45075f34
     url='http://github.com/praekelt/vumi',
     license='BSD',
     description="Super-scalable messaging engine for the delivery of SMS, "
