language: python
python:
  - "2.6"
  - "2.7"
services:
  - riak
  - redis-server
install:
  # We easy_install a binary riak_pb package because pip install needs `protoc'.
  - "easy_install 'riak_pb<1.3.0'"
  - "pip install -r requirements.pip --use-mirrors"
  - "pip install coveralls --use-mirrors"
  - "python setup.py install"
<<<<<<< HEAD
script:
  - coverage run --source=vumi `which trial` vumi
after_success:
  - coveralls
=======
script: VUMITEST_REDIS_DB=1 trial vumi
>>>>>>> cf2c1cf1
<|MERGE_RESOLUTION|>--- conflicted
+++ resolved
@@ -11,11 +11,7 @@
   - "pip install -r requirements.pip --use-mirrors"
   - "pip install coveralls --use-mirrors"
   - "python setup.py install"
-<<<<<<< HEAD
 script:
-  - coverage run --source=vumi `which trial` vumi
+  - VUMITEST_REDIS_DB=1 coverage run --source=vumi `which trial` vumi
 after_success:
-  - coveralls
-=======
-script: VUMITEST_REDIS_DB=1 trial vumi
->>>>>>> cf2c1cf1
+  - coveralls