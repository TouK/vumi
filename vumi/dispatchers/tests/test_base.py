--- conflicted
+++ resolved
@@ -597,13 +597,6 @@
             'rules': [{'app': 'app1',
                        'keyword': 'KEYWORD1',
                        'to_addr': '8181',
-<<<<<<< HEAD
-                       'prefix': '+256'
-                       }],
-
-            'keyword_mappings': {
-                'app2': 'KEYWORD2',
-=======
                        'prefix': '+256',
                        },
                       {'app': 'app2',
@@ -611,7 +604,6 @@
                        }],
             'keyword_mappings': {
                 'app2': 'KEYWORD3',
->>>>>>> 20364359
                 'app3': 'KEYWORD1',
                 },
             'fallback_application': 'fallback_app',
@@ -643,11 +635,7 @@
         yield self.dispatch(msg2,
                             transport_name='transport1',
                             direction='inbound')
-<<<<<<< HEAD
-        
-=======
-
->>>>>>> 20364359
+
         msg3 = self.mkmsg_in(content='KEYWORD3 rest of a msg',
                             to_addr='8181',
                             from_addr='+256788601462')
@@ -661,11 +649,7 @@
         self.assertEqual(app1_inbound_msg, [msg])
         app2_inbound_msg = self.get_dispatched_messages('app2',
                                                         direction='inbound')
-<<<<<<< HEAD
-        self.assertEqual(app2_inbound_msg, [msg2,msg3])
-=======
         self.assertEqual(app2_inbound_msg, [msg2, msg3])
->>>>>>> 20364359
         app3_inbound_msg = self.get_dispatched_messages('app3',
                                                         direction='inbound')
         self.assertEqual(app3_inbound_msg, [msg])
