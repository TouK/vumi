--- conflicted
+++ resolved
@@ -13,13 +13,6 @@
 class MessageStoreAPITestCase(VumiWorkerTestCase, PersistenceMixin):
 
     use_riak = True
-<<<<<<< HEAD
-    timeout = 5
-=======
-    # Needed for the MessageMakerMixin
-    transport_type = 'sms'
-    transport_name = 'sphex'
->>>>>>> 4e32c276
 
     @inlineCallbacks
     def setUp(self):
