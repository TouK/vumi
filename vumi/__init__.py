--- conflicted
+++ resolved
@@ -2,8 +2,4 @@
 Vumi scalable text messaging engine.
 """
 
-<<<<<<< HEAD
-__version__ = "0.5.10a"
-=======
-__version__ = "0.5.13a"
->>>>>>> 2a42b37d
+__version__ = "0.5.13a"