--- conflicted
+++ resolved
@@ -2,8 +2,4 @@
 Vumi scalable text messaging engine.
 """
 
-<<<<<<< HEAD
-__version__ = "0.5.5"
-=======
-__version__ = "0.5.6a"
->>>>>>> c380ff6a
+__version__ = "0.5.6a"