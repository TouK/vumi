# -*- test-case-name: vumi.persist.tests.test_riak_manager -*-

"""A manager implementation on top of the riak Python package."""

import json

<<<<<<< HEAD
from riak import RiakClient, RiakObject, RiakMapReduce
=======
from riak import (
    RiakClient, RiakObject, RiakMapReduce, RiakHttpTransport, RiakPbcTransport)
from twisted.internet.defer import gatherResults
>>>>>>> 96178044

from vumi.persist.model import Manager
from vumi.utils import flatten_generator


def mk_proxy_property(attr):
    def getter(self):
        return getattr(self._riak_object, attr)

    def setter(self, value):
        setattr(self._riak_object, attr, value)

    return property(getter, setter)


class RiakIndexWrapper(object):
    def __init__(self, entry):
        self.entry = entry

    def get_field(self):
        return self.entry[0]

    def get_value(self):
        return self.entry[1]


class RiakObjectWrapper(object):
    _riak_object = None

    def __init__(self, riak_object):
        self._riak_object = riak_object

    key = mk_proxy_property('key')
    data = mk_proxy_property('data')
    _data = mk_proxy_property('data')
    content_type = mk_proxy_property('content_type')
    indexes = mk_proxy_property('indexes')
    store = mk_proxy_property('store')
    reload = mk_proxy_property('reload')
    delete = mk_proxy_property('delete')
    add_index = mk_proxy_property('add_index')
    remove_index = mk_proxy_property('remove_index')

    def set_data(self, value):
        self._riak_object.data = value

    def get_data(self):
        return self._riak_object.data

    def get_bucket(self):
        return self._riak_object.bucket

    def set_indexes(self, value):
        self._riak_object.indexes = set(value)

    def get_indexes(self):
        return [RiakIndexWrapper(entry) for entry in self._riak_object.indexes]

    def set_encoded_data(self, value):
        self._riak_object.encoded_data = value

    def get_content_type(self):
        return self._riak_object.content_type

    def __setattr__(self, name, value):
        # Make sure we catch attempts to set attributes we aren't proxying.
        if not hasattr(self, name):
            raise AttributeError(name)
        super(RiakObjectWrapper, self).__setattr__(name, value)


class RiakManager(Manager):
    """A persistence manager for the riak Python package."""

    call_decorator = staticmethod(flatten_generator)

    @classmethod
    def from_config(cls, config):
        config = config.copy()
        bucket_prefix = config.pop('bucket_prefix')
        load_bunch_size = config.pop('load_bunch_size',
                                     cls.DEFAULT_LOAD_BUNCH_SIZE)
        mapreduce_timeout = config.pop('mapreduce_timeout',
                                       cls.DEFAULT_MAPREDUCE_TIMEOUT)
        transport_type = config.pop('transport_type', 'http')
        protocol, port_arg = {
            'http': ('http', 'http_port'),
            'https': ('https', 'http_port'),
            'protocol_buffer': ('pbc', 'pb_port'),
        }.get(transport_type, ('http', 'http_port'))

        host = config.get('host', '127.0.0.1')
        port = config.get('port', 8098)
        client_id = config.get('client_id')

        client_args = {
            'protocol': protocol,
            'host': host,
            port_arg: port,
            'client_id': client_id,
        }
        if 'transport_options' in config:
            client_args['transport_options'] = config['transport_options']
        client = RiakClient(**client_args)
        # Some versions of the riak client library use simplejson by
        # preference, which breaks some of our unicode assumptions. This makes
        # sure we're using stdlib json which doesn't sometimes return
        # bytestrings instead of unicode.
        client.set_encoder('application/json', json.dumps)
        client.set_encoder('text/json', json.dumps)
        client.set_decoder('application/json', json.loads)
        client.set_decoder('text/json', json.loads)
        return cls(client, bucket_prefix, load_bunch_size=load_bunch_size,
                   mapreduce_timeout=mapreduce_timeout)

    def riak_object(self, modelcls, key, result=None):
        bucket = self.bucket_for_modelcls(modelcls)
        riak_object = RiakObjectWrapper(RiakObject(self.client, bucket, key))
        if result:
            metadata = result['metadata']
            indexes = metadata['index']
            if hasattr(indexes, 'items'):
                # TODO: I think this is a Riak bug. In some cases
                #       (maybe when there are no indexes?) the index
                #       comes back as a list, in others (maybe when
                #       there are indexes?) it comes back as a dict.
                indexes = indexes.items()
            data = result['data']
            riak_object.content_type = metadata['content-type']
            riak_object.indexes = indexes
            riak_object.set_encoded_data(data)
        else:
            riak_object.data = {'$VERSION': modelcls.VERSION}
            riak_object.content_type = "application/json"
        return riak_object

    def store(self, modelobj):
        modelobj._riak_object.store()
        return modelobj

    def delete(self, modelobj):
        modelobj._riak_object.delete()

    def load(self, modelcls, key, result=None):
        riak_object = self.riak_object(modelcls, key, result)
        if not result:
            riak_object.reload()

        # Run migrators until we have the correct version of the data.
        while riak_object.get_data() is not None:
            data_version = riak_object.get_data().get('$VERSION', None)
            if data_version == modelcls.VERSION:
                return modelcls(self, key, _riak_object=riak_object)
            migrator = modelcls.MIGRATOR(modelcls, self, data_version)
            riak_object = migrator(riak_object).get_riak_object()
        return None

    def _load_multiple(self, modelcls, keys):
        objs = (self.load(modelcls, key) for key in keys)
        return [obj for obj in objs if obj is not None]

    def riak_map_reduce(self):
        return RiakMapReduce(self.client)

    def run_map_reduce(self, mapreduce, mapper_func=None, reducer_func=None):
        results = mapreduce.run(timeout=self.mapreduce_timeout)
        if mapper_func is not None:
            results = [mapper_func(self, row) for row in results]
        if reducer_func is not None:
            results = reducer_func(self, results)
        return results

    def index_keys(self, model, index_name, start_value, end_value=None):
        bucket = self.bucket_for_modelcls(model)
        # The IndexPage we get back from the new riak client doesn't fake
        # listiness quite well enough.
        return list(bucket.get_index(index_name, start_value, end_value))

    def riak_enable_search(self, modelcls):
        bucket_name = self.bucket_name(modelcls)
        bucket = self.client.bucket(bucket_name)
        return bucket.enable_search()

    def purge_all(self):
        buckets = self.client.get_buckets()
        for bucket in buckets:
            if bucket.name.startswith(self.bucket_prefix):
                for key in bucket.get_keys():
                    obj = bucket.get(key)
                    obj.delete()
                try:
                    bucket.clear_properties()
                except Exception, e:
                    err_msg = "Resetting of bucket properties is not supported"
                    if err_msg not in e.message:
                        raise<|MERGE_RESOLUTION|>--- conflicted
+++ resolved
@@ -4,13 +4,7 @@
 
 import json
 
-<<<<<<< HEAD
 from riak import RiakClient, RiakObject, RiakMapReduce
-=======
-from riak import (
-    RiakClient, RiakObject, RiakMapReduce, RiakHttpTransport, RiakPbcTransport)
-from twisted.internet.defer import gatherResults
->>>>>>> 96178044
 
 from vumi.persist.model import Manager
 from vumi.utils import flatten_generator
