# -*- test-case-name: vumi.workers.vas2nets.test_vas2nets -*-
# -*- encoding: utf-8 -*-

from twisted.web import http
from twisted.web.resource import Resource
from twisted.web.server import NOT_DONE_YET
from twisted.web.client import Agent
from twisted.web.http_headers import Headers
from twisted.python import log
from twisted.internet.defer import inlineCallbacks, Deferred
from twisted.internet.protocol import Protocol
from twisted.internet import reactor

from StringIO import StringIO
from vumi.utils import StringProducer, normalize_msisdn
from vumi.message import Message
from vumi.service import Worker
from vumi.errors import VumiError

from urllib import urlencode
from datetime import datetime
import string
import warnings

def iso8601(vas2nets_timestamp):
    if vas2nets_timestamp:
        ts = datetime.strptime(vas2nets_timestamp, '%Y.%m.%d %H:%M:%S')
        return ts.isoformat()
    else:
        return ''

def validate_characters(chars):
    single_byte_set = ''.join([
        string.ascii_lowercase,     # a-z
        string.ascii_uppercase,     # A-Z
        u'0123456789',
        u'äöüÄÖÜàùòìèé§Ññ£$@',
        u' ',
        u'/?!#%&()*+,-:;<=>."\'',
        u'\n\r',
    ])
    double_byte_set = u'|{}[]€\~^'
    superset = single_byte_set + double_byte_set
    for char in chars:
        if char not in superset:
            raise Vas2NetsEncodingError, 'illegal character %s' % char
        if char in double_byte_set:
            warnings.warn(''.join['double byte character %s, max SMS length',
                                    ' is 70 chars as a result'] % char, 
                                Vas2NetsEncodingWarning)
    return chars

def normalize_outbound_msisdn(msisdn):
    if msisdn.startswith('+'):
        return msisdn.replace('+','00')
    else:
        return msisdn


class Vas2NetsTransportError(VumiError): pass
class Vas2NetsEncodingError(VumiError): pass
class Vas2NetsEncodingWarning(VumiError): pass

class ReceiveSMSResource(Resource):
    isLeaf = True
    def __init__(self, config, publisher):
        self.config = config
        self.publisher = publisher
<<<<<<< HEAD

    @inlineCallbacks
    def do_render(self, request):
        request.setResponseCode(http.OK)
        request.setHeader('Content-Type', 'text/plain')
        try:
            yield self.publisher.publish_message(Message(**{
=======
    
    def render(self, request):
        log.msg('got hit with %s' % request.args)
        request.setResponseCode(http.OK)
        request.setHeader('Content-Type', 'text/plain')
        try:
            self.publisher.publish_message(Message(**{
>>>>>>> cf729202
                'transport_message_id': request.args['messageid'][0],
                'transport_timestamp': iso8601(request.args['time'][0]),
                'transport_network_id': request.args['provider'][0],
                'transport_keyword': request.args['keyword'][0],
                'to_msisdn': normalize_msisdn(request.args['destination'][0]),
                'from_msisdn': normalize_msisdn(request.args['sender'][0]),
                'message': request.args['text'][0]
            }), routing_key='sms.inbound.%s.%s' % (
<<<<<<< HEAD
                self.config.get('transport_name'),
                request.args['destination'][0]
            ))
            log.msg("Enqueued.")
        except KeyError, e:
            request.setResponseCode(http.BAD_REQUEST)
            request.write("Need more request keys to complete this request. \n\n" \
                              "Missing request key: %s" % e)
        request.finish()

    def render(self, request):
        self.do_render(request)
        return NOT_DONE_YET
=======
                self.config.get('transport_name'), 
                request.args['destination'][0]
            ))
            return ''
        except KeyError, e:
            request.setResponseCode(http.BAD_REQUEST)
            msg = "Need more request keys to complete this request. \n\n" \
                    "Missing request key: %s" % e
            log.msg('Returning %s: %s' % (http.BAD_REQUEST, msg))
            return msg
        except ValueError, e:
            request.setResponseCode(http.BAD_REQUEST)
            msg = "ValueError: %s" % e
            log.msg('Returning %s: %s' % (http.BAD_REQUEST, msg))
            return msg
            
>>>>>>> cf729202

class DeliveryReceiptResource(Resource):
    isLeaf = True
    def __init__(self, config, publisher):
        self.config = config
        self.publisher = publisher
    
<<<<<<< HEAD
    def render_POST(self, request):
        request.setResponseCode(http.OK)
        request.setHeader('Content-Type', 'text/plain')
        # with self.publisher.transaction():
        if 1:
=======
    def render(self, request):
        log.msg('got hit with %s' % request.args)
        try:
            request.setResponseCode(http.OK)
            request.setHeader('Content-Type', 'text/plain')
>>>>>>> cf729202
            self.publisher.publish_message(Message(**{
                'transport_message_id': request.args['smsid'][0],
                'transport_status': request.args['status'][0],
                'transport_status_message': request.args['text'][0],
                'transport_timestamp': iso8601(request.args['time'][0]),
                'transport_network_id': request.args['provider'][0],
                'to_msisdn': normalize_msisdn(request.args['sender'][0]),
                'id': request.args['messageid'][0]
            }), routing_key='sms.receipt.%(transport_name)s' % self.config)
            return ''
        except KeyError, e:
            request.setResponseCode(http.BAD_REQUEST)
            msg = "Need more request keys to complete this request. \n\n" \
                    "Missing request key: %s" % e
            log.msg('Returning %s: %s' % (http.BAD_REQUEST, msg))
            return msg
        except ValueError, e:
            request.setResponseCode(http.BAD_REQUEST)
            msg = "ValueError: %s" % e
            log.msg('Returning %s: %s' % (http.BAD_REQUEST, msg))
            return msg

class HealthResource(Resource):
    isLeaf = True
    
    def render(self, request):
        request.setResponseCode(http.OK)
        return 'OK'

class HttpResponseHandler(Protocol):
    def __init__(self, deferred):
        self.deferred = deferred
        self.stringio = StringIO()

    def dataReceived(self, bytes):
        self.stringio.write(bytes)

    def connectionLost(self, reason):
        self.deferred.callback(self.stringio.getvalue())


class Vas2NetsTransport(Worker):
    
    @inlineCallbacks
    def startWorker(self):
        """called by the Worker class when the AMQP connections been established"""
        self.publisher = yield self.publish_to('sms.inbound.%(transport_name)s.fallback' % self.config)
        self.consumer = yield self.consume('sms.outbound.%(transport_name)s' % self.config, 
                                    self.handle_outbound_message)
        # don't care about prefetch window size
        # but only want one message sent to me at a time, this'll 
        # throttle our output to 1 msg at a time, which means 
        # 1 transport = 1 connection, 10 transports is max 10 connections at a time.
        # and make it apply only to this channel
        self.consumer.channel.basic_qos(0,int(self.config.get('throttle', 1)), False)

        self.receipt_resource = yield self.start_web_resources(
            [
                (ReceiveSMSResource(self.config, self.publisher), self.config['web_receive_path']),
                (DeliveryReceiptResource(self.config, self.publisher), self.config['web_receipt_path']),
                (HealthResource(), 'health'),
            ],
            self.config['web_port']
        )
        
    
    @inlineCallbacks
    def handle_outbound_message(self, message):
        """handle messages arriving over AMQP meant for delivery via vas2nets"""
        data = message.payload
        
        default_params = {
            'username': self.config['username'],
            'password': self.config['password'],
            'owner': self.config['owner'],
            'service': self.config['service'],
            'subservice': self.config['subservice'],
        }
        
        request_params = {
            'call-number': normalize_outbound_msisdn(data['to_msisdn']),
            'origin': data['from_msisdn'],
            'messageid': data.get('reply_to', data['id']),
            'provider': data['transport_network_id'],
            'tariff': data.get('tariff', 0),
            'text': validate_characters(data['message']),
            'subservice': data.get('transport_keyword',
                            self.config['subservice'])
        }
        
        default_params.update(request_params)
        
        log.msg('Hitting %s with %s' % (self.config['url'], default_params))
        log.msg(urlencode(default_params))
        
        agent = Agent(reactor)
        response = yield agent.request('POST', self.config['url'], 
            Headers({
                'User-Agent': ['Vumi Vas2Net Transport'],
                'Content-Type': ['application/x-www-form-urlencoded'],
            }),
            StringProducer(urlencode(default_params))
        )
        
        deferred = Deferred()
        response.deliverBody(HttpResponseHandler(deferred))
        response_content = yield deferred
        
        log.msg('Headers', list(response.headers.getAllRawHeaders()))
        header = self.config.get('header', 'X-Nth-Smsid')
        
        if response.headers.hasHeader(header):
            transport_message_id = response.headers.getRawHeaders(header)[0]
<<<<<<< HEAD
            # with self.publisher.transaction():
            if 1:
                self.publisher.publish_message(Message(**{
                    'id': data['id'],
                    'transport_message_id': transport_message_id
                }), routing_key='sms.ack.%(transport_name)s' % self.config)
=======
            self.publisher.publish_message(Message(**{
                'id': data['id'],
                'transport_message_id': transport_message_id
            }), routing_key='sms.ack.%(transport_name)s' % self.config)
>>>>>>> cf729202
        else:
            raise Vas2NetsTransportError('No SmsId Header, content: %s' % 
                                            response_content)
        
    def stopWorker(self):
        """shutdown"""
        self.receipt_resource.stopListening()
    <|MERGE_RESOLUTION|>--- conflicted
+++ resolved
@@ -66,7 +66,6 @@
     def __init__(self, config, publisher):
         self.config = config
         self.publisher = publisher
-<<<<<<< HEAD
 
     @inlineCallbacks
     def do_render(self, request):
@@ -74,15 +73,6 @@
         request.setHeader('Content-Type', 'text/plain')
         try:
             yield self.publisher.publish_message(Message(**{
-=======
-    
-    def render(self, request):
-        log.msg('got hit with %s' % request.args)
-        request.setResponseCode(http.OK)
-        request.setHeader('Content-Type', 'text/plain')
-        try:
-            self.publisher.publish_message(Message(**{
->>>>>>> cf729202
                 'transport_message_id': request.args['messageid'][0],
                 'transport_timestamp': iso8601(request.args['time'][0]),
                 'transport_network_id': request.args['provider'][0],
@@ -91,38 +81,27 @@
                 'from_msisdn': normalize_msisdn(request.args['sender'][0]),
                 'message': request.args['text'][0]
             }), routing_key='sms.inbound.%s.%s' % (
-<<<<<<< HEAD
                 self.config.get('transport_name'),
                 request.args['destination'][0]
             ))
             log.msg("Enqueued.")
         except KeyError, e:
             request.setResponseCode(http.BAD_REQUEST)
-            request.write("Need more request keys to complete this request. \n\n" \
-                              "Missing request key: %s" % e)
+            msg = "Need more request keys to complete this request. \n\n" \
+                    "Missing request key: %s" % e
+            log.msg('Returning %s: %s' % (http.BAD_REQUEST, msg))
+            request.write(msg)
+        except ValueError, e:
+            request.setResponseCode(http.BAD_REQUEST)
+            msg = "ValueError: %s" % e
+            log.msg('Returning %s: %s' % (http.BAD_REQUEST, msg))
+            request.write(msg)
         request.finish()
+            
 
     def render(self, request):
         self.do_render(request)
         return NOT_DONE_YET
-=======
-                self.config.get('transport_name'), 
-                request.args['destination'][0]
-            ))
-            return ''
-        except KeyError, e:
-            request.setResponseCode(http.BAD_REQUEST)
-            msg = "Need more request keys to complete this request. \n\n" \
-                    "Missing request key: %s" % e
-            log.msg('Returning %s: %s' % (http.BAD_REQUEST, msg))
-            return msg
-        except ValueError, e:
-            request.setResponseCode(http.BAD_REQUEST)
-            msg = "ValueError: %s" % e
-            log.msg('Returning %s: %s' % (http.BAD_REQUEST, msg))
-            return msg
-            
->>>>>>> cf729202
 
 class DeliveryReceiptResource(Resource):
     isLeaf = True
@@ -130,19 +109,11 @@
         self.config = config
         self.publisher = publisher
     
-<<<<<<< HEAD
-    def render_POST(self, request):
-        request.setResponseCode(http.OK)
-        request.setHeader('Content-Type', 'text/plain')
-        # with self.publisher.transaction():
-        if 1:
-=======
     def render(self, request):
         log.msg('got hit with %s' % request.args)
         try:
             request.setResponseCode(http.OK)
             request.setHeader('Content-Type', 'text/plain')
->>>>>>> cf729202
             self.publisher.publish_message(Message(**{
                 'transport_message_id': request.args['smsid'][0],
                 'transport_status': request.args['status'][0],
@@ -256,19 +227,10 @@
         
         if response.headers.hasHeader(header):
             transport_message_id = response.headers.getRawHeaders(header)[0]
-<<<<<<< HEAD
-            # with self.publisher.transaction():
-            if 1:
-                self.publisher.publish_message(Message(**{
-                    'id': data['id'],
-                    'transport_message_id': transport_message_id
-                }), routing_key='sms.ack.%(transport_name)s' % self.config)
-=======
             self.publisher.publish_message(Message(**{
                 'id': data['id'],
                 'transport_message_id': transport_message_id
             }), routing_key='sms.ack.%(transport_name)s' % self.config)
->>>>>>> cf729202
         else:
             raise Vas2NetsTransportError('No SmsId Header, content: %s' % 
                                             response_content)
