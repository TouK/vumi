import os
os.environ['DJANGO_SETTINGS_MODULE'] = 'vumi.webapp.settings'

from twisted.trial.unittest import TestCase
from twisted.internet import defer
from vumi.tests.utils import TestPublisher, TestChannel, TestQueue, \
                            fake_amq_message, mocking, \
                            setup_django_test_database, \
                            teardown_django_test_database, FakeRedis
from vumi.message import Message, TransportSMSDeliveryReport
from vumi.service import Consumer, Publisher, RoutingKeyError
from vumi.workers.smpp.worker import SMSBatchConsumer, SMSReceiptConsumer, \
    dynamically_create_keyword_consumer, \
    SMSKeywordWorker, SMSReceiptWorker

from django.contrib.auth.models import User
from vumi.webapp.api.models import SentSMSBatch, SentSMS, Keyword, \
                                   ReceivedSMS, Transport
from vumi.webapp.api import utils

from datetime import datetime
import re

from smpp.pdu_builder import SubmitSMResp, BindTransceiverResp
from vumi.workers.smpp.client import EsmeTransceiver
from vumi.workers.smpp.transport import SmppTransport
import redis


class SMSBatchTestCase(TestCase):

    def setUp(self):
        self.publisher = TestPublisher()
        self.debatcher = SMSBatchConsumer(self.publisher)
        self.runner, self.config = setup_django_test_database()

    def tearDown(self):
        teardown_django_test_database(self.runner, self.config)

    def test_debatching(self):
        """It should publish an incoming batch of 3 into separate
        individual messages"""

        user = User.objects.create(username='vumi')
        batch = SentSMSBatch(user=user, title='test batch')
        # create 3 test messages in this batch
        recipients = [u'27123456789%s' % i for i in range(0, 3)]
        for recipient in recipients:
            batch.sentsms_set.create(to_msisdn=recipient,
                from_msisdn='27123456789', message='testing message',
                transport_name='Transport', user=user)

        message = Message(kwargs={
            "id": batch.pk
        })

        self.debatcher.consume_message(message)
        self.assertEquals(len(self.publisher.queue), 3)
<<<<<<< HEAD
        self.assertEquals(set([m.payload['to_msisdn'] for m, kwargs in
=======
        self.assertEquals(set([m.payload['to_addr'] for m, kwargs in
>>>>>>> cc6596c2
                self.publisher.queue]),
                set(recipients))
        # ensure that the routing key is converted to lower case
        self.assertTrue(all(kwargs['routing_key'] == 'sms.outbound.transport'
            for m, kwargs in self.publisher.queue))


class SMSReceiptTestCase(TestCase):

    def setUp(self):
        self.publisher = TestPublisher()
        self.receipt_consumer = SMSReceiptConsumer()
        self.test_db_args = setup_django_test_database()

    def tearDown(self):
        teardown_django_test_database(*self.test_db_args)

    def test_find_sent_sms(self):
        """Given a transport and a message_id it should find the SentSMS record
        that they belong to. This is hacky as there really shouldn't be two
        tables to check for this message_id lookup stuff"""

        user = User.objects.create(username='vumi')
        sent_sms = SentSMS.objects.create(user=user,
            transport_name='TransportName', transport_msg_id='message_id')
        self.assertEquals(sent_sms,
            self.receipt_consumer.find_sent_sms('TransportName', 'message_id'))

    def test_failure_to_find_sent_sms(self):
        """When no SentSMS or SMPPResp can be found it should raise a
        SentSMS.DoesNotExist exception"""
        self.assertRaises(SentSMS.DoesNotExist,
                self.receipt_consumer.find_sent_sms,
                'TransportName', 'unknown_message_id')

    def test_receipt_processing(self):
        """Receipts can come from an a varying amount of transports, they are
        all processed by the receipt worker."""

    def test_callback_handling(self):
        """When consuming a delivery receipt it should fire a bunch of
        callbacks"""
        user = User.objects.create(username='vumi')
        profile = user.get_profile()
        urlcallback = profile.urlcallback_set.create(url='http://test.domain',
                        name='sms_receipt')

        sent_sms = user.sentsms_set.create(transport_msg_id='message_id',
                    transport_name='Opera')
        sent_sms = SentSMS.objects.get(pk=sent_sms.pk)

        delivery_timestamp = datetime.now()

        # set the expectation
<<<<<<< HEAD
        with mocking(utils.callback).to_return(
                urlcallback.url, "OK") as mocked:
            message = Message(
                transport_status='D',
                transport_name='Opera',
                transport_delivered_at=delivery_timestamp,
                transport_msg_id='message_id')
=======
        with mocking(utils.callback).to_return(urlcallback.url,
                                               "OK") as mocked:
            message = TransportSMSDeliveryReport(
                delivery_status='delivered',
                transport='Opera',
                timestamp=delivery_timestamp,
                transport_message_id='message_id')
>>>>>>> cc6596c2
            self.receipt_consumer.consume_message(message)

            # test that it was called
            self.assertTrue(mocked.called)

            # test what it was called with
            url, params_list = mocked.args
            params = dict(params_list)
            self.assertEquals(url, urlcallback.url)
            self.assertEquals(params['callback_name'], 'sms_receipt')
            self.assertEquals(params['id'], str(sent_sms.pk))
            self.assertEquals(params['from_msisdn'], sent_sms.from_msisdn)
            self.assertEquals(params['to_msisdn'], sent_sms.to_msisdn)
            self.assertEquals(params['message'], sent_sms.message)

    @defer.inlineCallbacks
    def test_dynamic_receipt_consumer_creation(self):
        """
        Receipt consumers should be automatically created based on
        whatever transports are registered in the db
        """
        for transport_name in ['TransportName%s' % i for i in range(0, 5)]:
            Transport.objects.create(name=transport_name)

        class TestingSMSReceiptWorker(SMSReceiptWorker):
            def __init__(self):
                self.log = []

            def start_consumer(self, consumer_class):
                def _cb(result):
                    self.log.append(result)

                d = defer.Deferred()
                d.addCallback(_cb)
                d.callback(consumer_class)
                return d

        worker = TestingSMSReceiptWorker()
        yield worker.startWorker()

        self.assertEquals(len(worker.log), 5)
        # transport name should be the part of the class name
        self.assertTrue(all([
            re.match(r'TransportName[0-5]{1}_SMSReceiptConsumer',
<<<<<<< HEAD
                klass.__name__)
=======
                     klass.__name__)
>>>>>>> cc6596c2
            for klass in worker.log]))
        # queue_name & routing_key should include the lowercased transport name
        self.assertTrue(all([
            re.match(r'sms.receipt.transportname[0-5]{1}', klass.queue_name)
            for klass in worker.log]))
        self.assertTrue(all([
            re.match(r'sms.receipt.transportname[0-5]{1}', klass.routing_key)
            for klass in worker.log]))


class SMSKeywordTestCase(TestCase):

    def setUp(self):
        self.test_db_args = setup_django_test_database()
<<<<<<< HEAD
        consumer_class = dynamically_create_keyword_consumer(
                'Testing',
                queue_name='sms.inbound.testing.27123456780',
                routing_key='sms.inbound.testing.27123456780')
=======
        consumer_class = dynamically_create_keyword_consumer('Testing',
                            queue_name='sms.inbound.testing.27123456780',
                            routing_key='sms.inbound.testing.27123456780')
>>>>>>> cc6596c2
        self.keyword_consumer = consumer_class()

    def tearDown(self):
        teardown_django_test_database(*self.test_db_args)

    def test_callback_handling(self):
        """If an SMS arrives with a keyword it should be forwarded to a
        specific url"""

        user = User.objects.create(username='vumi')
        profile = user.get_profile()
        # create two callbacks, each should be called
        urlcallback = profile.urlcallback_set.create(
<<<<<<< HEAD
                url='http://test.domain/1',
                name='sms_received')
        urlcallback = profile.urlcallback_set.create(
                url='http://test.domain/2',
                name='sms_received')
=======
                            url='http://test.domain/1', name='sms_received')
        urlcallback = profile.urlcallback_set.create(
                            url='http://test.domain/2', name='sms_received')
>>>>>>> cc6596c2
        keyword = Keyword.objects.create(keyword='keyword', user=user)
        message = Message(
                    short_message="keyword message",
                    destination_addr="27123456780",
                    source_addr='27123456789')  # prefixed

        # make sure db is empty
        self.assertFalse(ReceivedSMS.objects.exists())

<<<<<<< HEAD
        with mocking(utils.callback).to_return(
                urlcallback.url, "OK") as mocked:
=======
        with mocking(utils.callback).to_return(urlcallback.url,
                                               "OK") as mocked:
>>>>>>> cc6596c2
            # consume the message with the callback mocked to return OK
            self.keyword_consumer.consume_message(message)

            # check for creation of 1 received sms
            all_received_sms = ReceivedSMS.objects.filter(
<<<<<<< HEAD
                    to_msisdn='27123456780')
=======
                to_msisdn='27123456780')
>>>>>>> cc6596c2
            self.assertEquals(all_received_sms.count(), 1)

            # check the data of the received sms
            received_sms = all_received_sms.latest()
            self.assertEquals(received_sms.from_msisdn, '27123456789')
            self.assertEquals(received_sms.user, user)
            self.assertEquals(received_sms.message, 'keyword message')
            self.assertEquals(received_sms.transport_name, 'testing')

            # check that the callback was actually fired
            self.assertEquals(mocked.called, 2)
            # test that both urlcallbacks where requested
            self.assertEquals(mocked.history[0].args[0],
<<<<<<< HEAD
                    'http://test.domain/1')
            self.assertEquals(mocked.history[1].args[0],
                    'http://test.domain/2')
=======
                              'http://test.domain/1')
            self.assertEquals(mocked.history[1].args[0],
                              'http://test.domain/2')
>>>>>>> cc6596c2

            # check the vars posted to the url callback
            url, paramlist = mocked.args
            params = dict(paramlist)
            self.assertEquals(params['callback_name'], 'sms_received')
            self.assertEquals(params['to_msisdn'], '27123456780')
            self.assertEquals(params['from_msisdn'], '27123456789')
            self.assertEquals(params['message'], 'keyword message')

    @defer.inlineCallbacks
    def test_dynamic_keyword_consumer_creation(self):

        class TestingSMSKeywordWorker(SMSKeywordWorker):
            def __init__(self):
                """skip init as it tries to connect to AMQP"""
                self.log = []

            def start_consumer(self, consumer_class):

                def _cb(result):
                    self.log.append(result)
                    return result

                d = defer.Deferred()
                d.addCallback(_cb)
                d.callback(consumer_class)
                return d

        # FIXME: start subclass to avoid AMQP connection
        worker = TestingSMSKeywordWorker()
        # mock the config
        worker.config = {
            'TRANSPORT_NAME': 'testing',
            'OPERATOR_NUMBER': {
                'network1': '27123456780',
                'network2': '27123456781',
            }
        }
        # yield is important, a deferred is returned
        yield worker.startWorker()
        network1_consumer = worker.log[0]
        network2_consumer = worker.log[1]

        self.assertEquals(network1_consumer.__name__,
<<<<<<< HEAD
                'network1_SMSKeywordConsumer')
        self.assertEquals(network1_consumer.queue_name,
                'sms.inbound.testing.27123456780')
        self.assertEquals(network1_consumer.routing_key,
                'sms.inbound.testing.27123456780')

        self.assertEquals(network2_consumer.__name__,
                'network2_SMSKeywordConsumer')
        self.assertEquals(network2_consumer.queue_name,
                'sms.inbound.testing.27123456781')
        self.assertEquals(network2_consumer.routing_key,
                'sms.inbound.testing.27123456781')
=======
                          'network1_SMSKeywordConsumer')
        self.assertEquals(network1_consumer.queue_name,
                          'sms.inbound.testing.27123456780')
        self.assertEquals(network1_consumer.routing_key,
                          'sms.inbound.testing.27123456780')

        self.assertEquals(network2_consumer.__name__,
                          'network2_SMSKeywordConsumer')
        self.assertEquals(network2_consumer.queue_name,
                          'sms.inbound.testing.27123456781')
        self.assertEquals(network2_consumer.routing_key,
                          'sms.inbound.testing.27123456781')
>>>>>>> cc6596c2


class ConsumerTestCase(TestCase):

    def setUp(self):

        class TestConsumer(Consumer):
            def __init__(self):
                self.log = []

            def consume_message(self, message):
                self.log.append(message)

        self.consumer = TestConsumer()
        self.channel = TestChannel()

    def tearDown(self):
        pass

    @defer.inlineCallbacks
    def test_starting_consumer(self):
        queue = TestQueue([fake_amq_message({
            'key': 'value'
        })])
        self.consumer.start(self.channel, queue)
        yield self.consumer.stop()
        message = self.consumer.log.pop()
        self.assertEquals(message.payload, {
            'key': 'value'
        })


class PublisherTestCase(TestCase):

    def setUp(self):
        self.publisher = Publisher()
        self.channel = TestChannel()

    def tearDown(self):
        pass

    def test_publish(self):
        self.publisher.start(self.channel)
        self.publisher.publish_message(Message(testing="data"),
            exchange_name="custom_exchange", routing_key="custom_routing_key")

        published_msg = self.channel.publish_log.pop()
        content = published_msg['content']
        self.assertEquals(published_msg['exchange'], "custom_exchange")
        self.assertEquals(published_msg['routing_key'], "custom_routing_key")
        self.assertEquals(content.body, '{"testing": "data"}')
        self.assertEquals(content.properties, {'delivery mode': 2})

    def test_upper_case_routing_keys_exception(self):
        self.publisher.start(self.channel)
        self.assertRaises(
            RoutingKeyError,  # exception
            self.publisher.publish_message,  # callback
            Message(testing="data"),  # args
<<<<<<< HEAD
            routing_key="IN.UPPER.CASE"
=======
            routing_key="IN.UPPER.CASE",
>>>>>>> cc6596c2
            )


class RedisTestEsmeTransceiver(EsmeTransceiver):

    def sendPDU(self, pdu):
        pass  # don't actually send anything


class RedisTestSmppTransport(SmppTransport):

    def send_smpp(self, message):
        to_addr = message.payload.get('to_addr')
        from_addr = message.payload.get('from_addr')
        text = message.payload['message']
        sequence_number = self.esme_client.submit_sm(
                short_message=text.encode('utf-8'),
                destination_addr=str(to_addr),
                source_addr="1234567890",
                )
        return sequence_number

    def ok(self, *args, **kwargs):
        pass

    def mess_permfault(self, *args, **kwargs):
        pass

    def mess_tempfault(self, *args, **kwargs):
        pdu = kwargs.get('pdu')
        sequence_number = pdu['header']['sequence_number']
        id = self.r_get_id_for_sequence(sequence_number)
        reason = pdu['header']['command_status']
        self.send_failure(Message(id=id), reason)
        pass

    def conn_permfault(self, *args, **kwargs):
        pass

    def conn_tempfault(self, *args, **kwargs):
        pass

    def conn_throttle(self, *args, **kwargs):
        if kwargs.get('pdu'):
            self.throttle_invoked_via_pdu = True


def payload_equal_except_timestamp(dict1, dict2):
    return_value = True
    for k in dict1.keys():
        if return_value and k != "timestamp" and dict1.get(k):
            return_value = return_value and dict1.get(k) == dict2.get(k)
    for k in dict2.keys():
        if return_value and k != "timestamp" and dict2.get(k):
            return_value = return_value and dict1.get(k) == dict2.get(k)
    return return_value


class FakeRedisRespTestCase(TestCase):

    def setUp(self):
        self.seq = [123456]
        self.config = {
                "system_id": "vumitest-vumitest-vumitest",
                "host": "host",
                "port": "port",
                "smpp_increment": 10,
                "smpp_offset": 6,
                "TRANSPORT_NAME": "redis_testing_transport",
                }
        self.vumi_options = {
                "vhost": "develop",
                }

        # hack a lot of transport setup
        self.esme = RedisTestEsmeTransceiver(
                self.seq, self.config, self.vumi_options)
        self.esme.state = 'BOUND_TRX'
        self.transport = RedisTestSmppTransport(None, self.config)
        self.transport.esme_client = self.esme
        self.transport.smpp_offset = self.config['smpp_offset']
        self.transport.transport_name = self.config.get('TRANSPORT_NAME',
                'fallback')
        self.transport.r_server = FakeRedis()
        self.transport.r_prefix = "%(system_id)s@%(host)s:%(port)s" % (
                self.config)
        self.transport.publisher = TestPublisher()
        self.transport.failure_publisher = TestPublisher()
        self.esme.setSubmitSMRespCallback(self.transport.submit_sm_resp)

        # set error handlers
        self.esme.update_error_handlers({
            "ok": self.transport.ok,
            "mess_permfault": self.transport.mess_permfault,
            "mess_tempfault": self.transport.mess_tempfault,
            "conn_permfault": self.transport.conn_permfault,
            "conn_tempfault": self.transport.conn_tempfault,
            "conn_throttle": self.transport.conn_throttle,
            })

    def tearDown(self):
        # no need to cleanup fake redis
        pass

    def test_match_resp(self):
        message1 = Message(
            message_id=444,
            message="hello world",
            to_addr="1111111111")
        sequence_num1 = self.esme.getSeq()
        response1 = SubmitSMResp(sequence_num1, "3rd_party_id_1")
        self.transport.consume_message(message1)

        message2 = Message(
            message_id=445,
            message="hello world",
            to_addr="1111111111")
        sequence_num2 = self.esme.getSeq()
        response2 = SubmitSMResp(sequence_num2, "3rd_party_id_2")
        self.transport.consume_message(message2)

        # respond out of order - just to keep things interesting
        self.esme.handleData(response2.get_bin())
        self.esme.handleData(response1.get_bin())

        self.assertTrue(payload_equal_except_timestamp(
            self.transport.publisher.queue[0][0].payload,
            {
                'transport_message_id': '3rd_party_id_2',
                'message_version': '20110907',
                'message': '',
                'transport_metadata': {},
                'message_type': 'sms_ack',
                'message_id': '445',
                'transport': 'redis_testing_transport',
                'metadata': {}
                }
            ))

        self.assertTrue(payload_equal_except_timestamp(
            self.transport.publisher.queue[1][0].payload,
            {
                'transport_message_id': '3rd_party_id_1',
                'message_version': '20110907',
                'message': '',
                'transport_metadata': {},
                'message_type': 'sms_ack',
                'message_id': '444',
                'transport': 'redis_testing_transport',
                'metadata': {}
                }
            ))

        message3 = Message(
            message_id=446,
            message="hello world",
            to_addr="1111111111")
        sequence_num3 = self.esme.getSeq()
        response3 = SubmitSMResp(sequence_num3, "3rd_party_id_3",
                command_status="ESME_RSUBMITFAIL")
        self.transport.consume_message(message3)
        self.esme.handleData(response3.get_bin())
        self.assertTrue(payload_equal_except_timestamp(
            self.transport.publisher.queue[2][0].payload,
            {
                'transport_message_id': '3rd_party_id_3',
                'message_version': '20110907',
                'message': '',
                'transport_metadata': {},
                'message_type': 'sms_ack',
                'message_id': '446',
                'transport': 'redis_testing_transport',
                'metadata': {}
                }
            ))
        self.assertEquals(self.transport.failure_publisher.queue.pop()[0],
                Message(message={'id': '446'}, reason='ESME_RSUBMITFAIL'))

        message4 = Message(
            message_id=447,
            message="hello world",
            to_addr="1111111111")
        sequence_num4 = self.esme.getSeq()
        response4 = SubmitSMResp(sequence_num4, "3rd_party_id_4",
                command_status="ESME_RTHROTTLED")
        self.transport.consume_message(message4)
        self.esme.handleData(response4.get_bin())
        self.assertTrue(payload_equal_except_timestamp(
            self.transport.publisher.queue[3][0].payload,
            {
                'transport_message_id': '3rd_party_id_4',
                'message_version': '20110907',
                'message': '',
                'transport_metadata': {},
                'message_type': 'sms_ack',
                'message_id': '447',
                'transport': 'redis_testing_transport',
                'metadata': {}
                }
            ))
        self.assertTrue(self.transport.throttle_invoked_via_pdu)

        self.transport.send_failure(
                Message(
                    id=555,
                    message="hello world",
                    to_msisdn="1111111111"),
                "testing")
        self.assertEquals(self.transport.failure_publisher.queue.pop()[0],
                Message(message={"id": 555,
                    "message": "hello world",
                    "to_msisdn": "1111111111"},
                    reason="testing"))

        # Some error codes would occur on bind attempts
        bind_dispatch_methods = {
            "ESME_ROK"              : self.transport.ok,
            "ESME_RINVBNDSTS"       : self.transport.conn_tempfault,
            "ESME_RALYBND"          : self.transport.conn_tempfault,

            "ESME_RSYSERR"          : self.transport.conn_permfault,

            "ESME_RBINDFAIL"        : self.transport.conn_permfault,
            "ESME_RINVPASWD"        : self.transport.conn_permfault,
            "ESME_RINVSYSID"        : self.transport.conn_permfault,

            "ESME_RINVSERTYP"       : self.transport.conn_permfault,

        }

        # Some error codes would occur post bind i.e. on submission attempts
        submit_dispatch_methods = {
            "ESME_RINVMSGLEN"       : self.transport.mess_permfault,
            "ESME_RINVCMDLEN"       : self.transport.mess_permfault,
            "ESME_RINVCMDID"        : self.transport.mess_permfault,

            "ESME_RINVPRTFLG"       : self.transport.mess_permfault,
            "ESME_RINVREGDLVFLG"    : self.transport.mess_permfault,

            "ESME_RINVSRCADR"       : self.transport.mess_permfault,
            "ESME_RINVDSTADR"       : self.transport.mess_permfault,
            "ESME_RINVMSGID"        : self.transport.mess_permfault,

            "ESME_RCANCELFAIL"      : self.transport.mess_permfault,
            "ESME_RREPLACEFAIL"     : self.transport.mess_permfault,

            "ESME_RMSGQFUL"         : self.transport.conn_throttle,

            "ESME_RINVNUMDESTS"     : self.transport.mess_permfault,
            "ESME_RINVDLNAME"       : self.transport.mess_permfault,
            "ESME_RINVDESTFLAG"     : self.transport.mess_permfault,
            "ESME_RINVSUBREP"       : self.transport.mess_permfault,
            "ESME_RINVESMCLASS"     : self.transport.mess_permfault,
            "ESME_RCNTSUBDL"        : self.transport.mess_permfault,

            "ESME_RSUBMITFAIL"      : self.transport.mess_tempfault,

            "ESME_RINVSRCTON"       : self.transport.mess_permfault,
            "ESME_RINVSRCNPI"       : self.transport.mess_permfault,
            "ESME_RINVDSTTON"       : self.transport.mess_permfault,
            "ESME_RINVDSTNPI"       : self.transport.mess_permfault,
            "ESME_RINVSYSTYP"       : self.transport.conn_permfault,
            "ESME_RINVREPFLAG"      : self.transport.mess_permfault,

            "ESME_RINVNUMMSGS"      : self.transport.mess_tempfault,

            "ESME_RTHROTTLED"       : self.transport.conn_throttle,

            "ESME_RINVSCHED"        : self.transport.mess_permfault,
            "ESME_RINVEXPIRY"       : self.transport.mess_permfault,
            "ESME_RINVDFTMSGID"     : self.transport.mess_permfault,

            "ESME_RX_T_APPN"        : self.transport.mess_tempfault,

            "ESME_RX_P_APPN"        : self.transport.mess_permfault,
            "ESME_RX_R_APPN"        : self.transport.mess_permfault,
            "ESME_RQUERYFAIL"       : self.transport.mess_permfault,
            "ESME_RINVOPTPARSTREAM" : self.transport.mess_permfault,
            "ESME_ROPTPARNOTALLWD"  : self.transport.mess_permfault,
            "ESME_RINVPARLEN"       : self.transport.mess_permfault,
            "ESME_RMISSINGOPTPARAM" : self.transport.mess_permfault,
            "ESME_RINVOPTPARAMVAL"  : self.transport.mess_permfault,

            "ESME_RDELIVERYFAILURE" : self.transport.mess_tempfault,
            "ESME_RUNKNOWNERR"      : self.transport.mess_tempfault,
        }

        newfangled_fake_error = {
            "ESME_NEWFNGLEDFAKERR": self.esme.dummy_unknown,
        }

        for code, method in bind_dispatch_methods.items():
            response = BindTransceiverResp(1, code)
            # check the dispatcher returns the correct transport method
            self.assertEquals(method,
                    self.esme.command_status_dispatch(response.get_obj()))

        for code, method in submit_dispatch_methods.items():
            response = SubmitSMResp(1, "2", code)
            # check the dispatcher returns the correct transport method
            self.assertEquals(method,
                    self.esme.command_status_dispatch(response.get_obj()))

        for code, method in newfangled_fake_error.items():
            response = SubmitSMResp(1, "2", code)
            # check the dispatcher returns the correct transport method
            self.assertEquals(method,
                    self.esme.command_status_dispatch(response.get_obj()))


class RedisRespTestCase(FakeRedisRespTestCase):

    def setUp(self):
        self.seq = [123456]
        self.config = {
                "system_id": "vumitest-vumitest-vumitest",
                "host": "host",
                "port": "port",
                "smpp_increment": 10,
                "smpp_offset": 6,
                "TRANSPORT_NAME": "redis_testing_transport",
                }
        self.vumi_options = {
                "vhost": "develop",
                }

        # hack a lot of transport setup
        self.esme = RedisTestEsmeTransceiver(
                self.seq, self.config, self.vumi_options)
        self.esme.state = 'BOUND_TRX'
        self.transport = RedisTestSmppTransport(None, self.config)
        self.transport.esme_client = self.esme
        self.transport.smpp_offset = self.config['smpp_offset']
        self.transport.transport_name = self.config.get('TRANSPORT_NAME',
                'fallback')
        self.transport.r_server = redis.Redis("localhost", db=7)
        self.transport.r_prefix = "%(system_id)s@%(host)s:%(port)s" % (
                self.config)
        self.transport.publisher = TestPublisher()
        self.transport.failure_publisher = TestPublisher()
        self.esme.setSubmitSMRespCallback(self.transport.submit_sm_resp)

        # set error handlers
        self.esme.update_error_handlers({
            "ok": self.transport.ok,
            "mess_permfault": self.transport.mess_permfault,
            "mess_tempfault": self.transport.mess_tempfault,
            "conn_permfault": self.transport.conn_permfault,
            "conn_tempfault": self.transport.conn_tempfault,
            "conn_throttle": self.transport.conn_throttle,
            })

    def tearDown(self):
        # still need to clean out all redis keys which starting with:
        # "vumitest-vumitest-vumitest"
        keys = self.transport.r_server.keys(self.config["system_id"] + "*")
        if len(keys) and type(keys) is str:
            keys = keys.split(' ')
        if len(keys):
            for k in keys:
                self.transport.r_server.delete(k)<|MERGE_RESOLUTION|>--- conflicted
+++ resolved
@@ -56,11 +56,7 @@
 
         self.debatcher.consume_message(message)
         self.assertEquals(len(self.publisher.queue), 3)
-<<<<<<< HEAD
-        self.assertEquals(set([m.payload['to_msisdn'] for m, kwargs in
-=======
         self.assertEquals(set([m.payload['to_addr'] for m, kwargs in
->>>>>>> cc6596c2
                 self.publisher.queue]),
                 set(recipients))
         # ensure that the routing key is converted to lower case
@@ -115,15 +111,6 @@
         delivery_timestamp = datetime.now()
 
         # set the expectation
-<<<<<<< HEAD
-        with mocking(utils.callback).to_return(
-                urlcallback.url, "OK") as mocked:
-            message = Message(
-                transport_status='D',
-                transport_name='Opera',
-                transport_delivered_at=delivery_timestamp,
-                transport_msg_id='message_id')
-=======
         with mocking(utils.callback).to_return(urlcallback.url,
                                                "OK") as mocked:
             message = TransportSMSDeliveryReport(
@@ -131,7 +118,6 @@
                 transport='Opera',
                 timestamp=delivery_timestamp,
                 transport_message_id='message_id')
->>>>>>> cc6596c2
             self.receipt_consumer.consume_message(message)
 
             # test that it was called
@@ -176,11 +162,7 @@
         # transport name should be the part of the class name
         self.assertTrue(all([
             re.match(r'TransportName[0-5]{1}_SMSReceiptConsumer',
-<<<<<<< HEAD
-                klass.__name__)
-=======
                      klass.__name__)
->>>>>>> cc6596c2
             for klass in worker.log]))
         # queue_name & routing_key should include the lowercased transport name
         self.assertTrue(all([
@@ -195,16 +177,9 @@
 
     def setUp(self):
         self.test_db_args = setup_django_test_database()
-<<<<<<< HEAD
-        consumer_class = dynamically_create_keyword_consumer(
-                'Testing',
-                queue_name='sms.inbound.testing.27123456780',
-                routing_key='sms.inbound.testing.27123456780')
-=======
         consumer_class = dynamically_create_keyword_consumer('Testing',
                             queue_name='sms.inbound.testing.27123456780',
                             routing_key='sms.inbound.testing.27123456780')
->>>>>>> cc6596c2
         self.keyword_consumer = consumer_class()
 
     def tearDown(self):
@@ -218,17 +193,9 @@
         profile = user.get_profile()
         # create two callbacks, each should be called
         urlcallback = profile.urlcallback_set.create(
-<<<<<<< HEAD
-                url='http://test.domain/1',
-                name='sms_received')
-        urlcallback = profile.urlcallback_set.create(
-                url='http://test.domain/2',
-                name='sms_received')
-=======
                             url='http://test.domain/1', name='sms_received')
         urlcallback = profile.urlcallback_set.create(
                             url='http://test.domain/2', name='sms_received')
->>>>>>> cc6596c2
         keyword = Keyword.objects.create(keyword='keyword', user=user)
         message = Message(
                     short_message="keyword message",
@@ -238,23 +205,14 @@
         # make sure db is empty
         self.assertFalse(ReceivedSMS.objects.exists())
 
-<<<<<<< HEAD
-        with mocking(utils.callback).to_return(
-                urlcallback.url, "OK") as mocked:
-=======
         with mocking(utils.callback).to_return(urlcallback.url,
                                                "OK") as mocked:
->>>>>>> cc6596c2
             # consume the message with the callback mocked to return OK
             self.keyword_consumer.consume_message(message)
 
             # check for creation of 1 received sms
             all_received_sms = ReceivedSMS.objects.filter(
-<<<<<<< HEAD
-                    to_msisdn='27123456780')
-=======
                 to_msisdn='27123456780')
->>>>>>> cc6596c2
             self.assertEquals(all_received_sms.count(), 1)
 
             # check the data of the received sms
@@ -268,15 +226,9 @@
             self.assertEquals(mocked.called, 2)
             # test that both urlcallbacks where requested
             self.assertEquals(mocked.history[0].args[0],
-<<<<<<< HEAD
-                    'http://test.domain/1')
-            self.assertEquals(mocked.history[1].args[0],
-                    'http://test.domain/2')
-=======
                               'http://test.domain/1')
             self.assertEquals(mocked.history[1].args[0],
                               'http://test.domain/2')
->>>>>>> cc6596c2
 
             # check the vars posted to the url callback
             url, paramlist = mocked.args
@@ -321,20 +273,6 @@
         network2_consumer = worker.log[1]
 
         self.assertEquals(network1_consumer.__name__,
-<<<<<<< HEAD
-                'network1_SMSKeywordConsumer')
-        self.assertEquals(network1_consumer.queue_name,
-                'sms.inbound.testing.27123456780')
-        self.assertEquals(network1_consumer.routing_key,
-                'sms.inbound.testing.27123456780')
-
-        self.assertEquals(network2_consumer.__name__,
-                'network2_SMSKeywordConsumer')
-        self.assertEquals(network2_consumer.queue_name,
-                'sms.inbound.testing.27123456781')
-        self.assertEquals(network2_consumer.routing_key,
-                'sms.inbound.testing.27123456781')
-=======
                           'network1_SMSKeywordConsumer')
         self.assertEquals(network1_consumer.queue_name,
                           'sms.inbound.testing.27123456780')
@@ -347,7 +285,6 @@
                           'sms.inbound.testing.27123456781')
         self.assertEquals(network2_consumer.routing_key,
                           'sms.inbound.testing.27123456781')
->>>>>>> cc6596c2
 
 
 class ConsumerTestCase(TestCase):
@@ -407,11 +344,7 @@
             RoutingKeyError,  # exception
             self.publisher.publish_message,  # callback
             Message(testing="data"),  # args
-<<<<<<< HEAD
-            routing_key="IN.UPPER.CASE"
-=======
             routing_key="IN.UPPER.CASE",
->>>>>>> cc6596c2
             )
 
 
