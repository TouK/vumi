--- conflicted
+++ resolved
@@ -26,21 +26,9 @@
 import re
 
 from smpp.pdu_builder import SubmitSMResp
-<<<<<<< HEAD
-
-class SMPPErrorTextcase(TestCase):
-
-    def setUp(self):
-        pass
-
-    def tearDown(self):
-        pass
-
-=======
 from vumi.workers.smpp.client import EsmeTransceiver
 from vumi.workers.smpp.transport import SmppTransport
 import redis
->>>>>>> c26d5a42
 
 
 class SMSBatchTestCase(TestCase):
