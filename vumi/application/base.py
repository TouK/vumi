# -*- test-case-name: vumi.application.tests.test_base -*-

"""Basic tools for building a vumi ApplicationWorker."""

import copy
import warnings

from twisted.internet.defer import maybeDeferred, succeed

from vumi.config import ConfigText, ConfigDict
from vumi.worker import BaseWorker
from vumi import log
from vumi.message import TransportUserMessage

from vumi.blinkenlights.heartbeat import HeartBeatPublisher

SESSION_NEW = TransportUserMessage.SESSION_NEW
SESSION_CLOSE = TransportUserMessage.SESSION_CLOSE
SESSION_RESUME = TransportUserMessage.SESSION_RESUME


class ApplicationConfig(BaseWorker.CONFIG_CLASS):
    """Base config definition for applications.

    You should subclass this and add application-specific fields.
    """

    transport_name = ConfigText(
        "The name this application instance will use to create its queues.",
        required=True, static=True)
    send_to = ConfigDict(
        "'send_to' configuration dict.", default={}, static=True)


class ApplicationWorker(BaseWorker):
    """Base class for an application worker.

    Handles :class:`vumi.message.TransportUserMessage` and
    :class:`vumi.message.TransportEvent` messages.

    Application workers may send outgoing messages using
    :meth:`reply_to` (for replies to incoming messages) or
    :meth:`send_to` (for messages that are not replies).

    :meth:`send_to` can take either an `endpoint` parameter or a deprecated
    `tag` parameter.

    :attr:`ALLOWED_ENDPOINTS` lists the endpoints this application is allowed
    to send messages to using the :meth:`send_to` method. If it is set to
    `None`, any endpoint is allowed.

    (DEPRECATED) Messages sent via :meth:`send_to` pass optional additional
    data from configuration to the TransportUserMessage constructor, based on
    the tag parameter passed to send_to. This usually contains information
    useful for routing the message.

    An example :meth:`send_to` configuration might look like::

      - send_to:
        - default:
          transport_name: sms_transport

    NOTE: If you are using non-endpoint routing, 'transport_name' **must** be
    defined for each send_to section since dispatchers rely on this for routing
    outbound messages.

    (DEPRECATED) The available tags are defined by the :attr:`SEND_TO_TAGS`
    class attribute. Subclasses must override this attribute with a set of tag
    names if they wish to use :meth:`send_to`. If applications have only a
    single tag, it is suggested to name that tag `default` (this makes calling
    `send_to` easier since the value of the tag parameter may be omitted).

    (DEPRECATED) By default :attr:`SEND_TO_TAGS` is empty and all calls to
    :meth:`send_to` will fail (this is to make it easy to identify which tags
    an application requires `send_to` configuration for).
    """

    transport_name = None
    start_message_consumer = None
    UNPAUSE_CONNECTORS = True

    CONFIG_CLASS = ApplicationConfig
    SEND_TO_TAGS = None
    ALLOWED_ENDPOINTS = frozenset(['default'])

    def _check_for_deprecated_method(self, method_name):
        """Check whether a subclass overrides a deprecated method."""
        current_method = getattr(type(self), method_name)
        base_method = getattr(ApplicationWorker, method_name)
        if current_method == base_method:
            return False
        self._depr_warn(
            "%s() is deprecated. Use connectors and endpoints instead." % (
                method_name,))
        return True

    def _check_deprecated(self):
        """Check whether type(self) extends any deprecated methods."""
        deprecated_methods = [
            '_setup_transport_publisher',
            '_setup_transport_consumer',
            '_setup_event_consumer',
        ]
        return any([self._check_for_deprecated_method(method_name) for
                    method_name in deprecated_methods])

    def _depr_warn(self, message, stacklevel=1):
        stacklevel += 1  # To push it up to our caller.
        warnings.warn(DeprecationWarning(message), stacklevel=stacklevel)

    def _validate_config(self):
        config = self.get_static_config()
        self.transport_name = config.transport_name
        self._is_deprecated = self._check_deprecated()
        if self.SEND_TO_TAGS is not None:
            self._depr_warn(
                "SEND_TO_TAGS is deprecated. Use endpoints instead of tags.")
            self.ALLOWED_ENDPOINTS = self.SEND_TO_TAGS

        if config.send_to:
            self._depr_warn(
                "'send_to' configuration is deprecated. Use endpoints instead"
                " of tags.")
        for tag in (self.SEND_TO_TAGS or []):
            if tag not in config.send_to:
                log.warning(
                    "No configuration for send_to tag %r. If you are using"
                    " (deprecated) non-endpoint routing, at least a"
                    " transport_name is required." % (tag,))
            elif 'transport_name' not in config.send_to[tag]:
                log.warning(
                    "No transport_name configured for send_to tag %r. If you"
                    " are using (deprecated) non-endpoint routing, one is"
                    " required." % (tag,))
        self.validate_config()

    def setup_connectors(self):
        if self._is_deprecated:
            return self._setup_transport_publisher()

        d = self.setup_ri_connector(self.transport_name)

        def cb(connector):
            connector.set_inbound_handler(self.dispatch_user_message)
            connector.set_event_handler(self.dispatch_event)
            return connector

        return d.addCallback(cb)

    def setup_worker(self):
        """
        Set up basic application worker stuff.

<<<<<<< HEAD
        yield self.start_heartbeat(HeartBeatPublisher)

=======
        You shouldn't have to override this in subclasses.
        """
>>>>>>> 60510bd6
        self._event_handlers = {
            'ack': self.consume_ack,
            'nack': self.consume_nack,
            'delivery_report': self.consume_delivery_report,
        }
        self._session_handlers = {
            SESSION_NEW: self.new_session,
            SESSION_CLOSE: self.close_session,
        }
        d = maybeDeferred(self.setup_application)

        if self._is_deprecated:
            d.addCallback(lambda r: self._setup_transport_consumer())
            d.addCallback(lambda r: self._setup_event_consumer())

<<<<<<< HEAD

    @inlineCallbacks
    def stopWorker(self):
        while self._consumers:
            consumer = self._consumers.pop()
            yield consumer.stop()
        yield self.teardown_application()
        yield self.teardown_middleware()
=======
        if self.start_message_consumer is not None:
            self._depr_warn(
                "The 'start_message_consumer' attribute is deprecated. Use"
                " 'UNPAUSE_CONNECTORS' instead.")
            self.UNPAUSE_CONNECTORS = self.start_message_consumer
        if self.UNPAUSE_CONNECTORS:
            d.addCallback(lambda r: self.unpause_connectors())
>>>>>>> 60510bd6

        return d

    def teardown_worker(self):
        if not self._is_deprecated:
            self.pause_connectors()
        return self.teardown_application()

    def setup_application(self):
        """
        All application specific setup should happen in here.

        Subclasses should override this method to perform extra setup.
        """
        pass

    def teardown_application(self):
        """
        Clean-up of setup done in setup_application should happen here.
        """
        pass

    def _dispatch_event_raw(self, event):
        event_type = event.get('event_type')
        handler = self._event_handlers.get(event_type,
                                           self.consume_unknown_event)
        return handler(event)

    def dispatch_event(self, event):
        """Dispatch to event_type specific handlers."""
        return self._dispatch_event_raw(event)

    def consume_unknown_event(self, event):
        log.msg("Unknown event type in message %r" % (event,))

    def consume_ack(self, event):
        """Handle an ack message."""
        pass

    def consume_nack(self, event):
        """Handle a nack message"""
        pass

    def consume_delivery_report(self, event):
        """Handle a delivery report."""
        pass

    def _dispatch_user_message_raw(self, message):
        session_event = message.get('session_event')
        handler = self._session_handlers.get(session_event,
                                             self.consume_user_message)
        return handler(message)

    def dispatch_user_message(self, message):
        """Dispatch user messages to handler."""
        return self._dispatch_user_message_raw(message)

    def consume_user_message(self, message):
        """Respond to user message."""
        pass

    def new_session(self, message):
        """Respond to a new session.

        Defaults to calling consume_user_message.
        """
        return self.consume_user_message(message)

    def close_session(self, message):
        """Close a session.

        The .reply_to() method should not be called when the session is closed.
        """
        pass

    def _publish_message(self, message, endpoint_name=None):
        publisher = self.connectors[self.transport_name]
        return publisher.publish_outbound(message, endpoint_name=endpoint_name)

    def reply_to(self, original_message, content, continue_session=True,
                 **kws):
        reply = original_message.reply(content, continue_session, **kws)
        endpoint_name = original_message.get_routing_endpoint()
        return self._publish_message(reply, endpoint_name=endpoint_name)

    def reply_to_group(self, original_message, content, continue_session=True,
                       **kws):
        reply = original_message.reply_group(content, continue_session, **kws)
        endpoint_name = original_message.get_routing_endpoint()
        return self._publish_message(reply, endpoint_name=endpoint_name)

    def send_to(self, to_addr, content, tag='default', endpoint=None, **kw):
        if endpoint is None:
            endpoint = tag
            self._depr_warn(
                "The 'tag' parameter to send_to() is deprecated. Use"
                " 'endpoint' instead.")

        if (self.ALLOWED_ENDPOINTS is not None
                and endpoint not in self.ALLOWED_ENDPOINTS):
            raise ValueError("Endpoint %r not defined in ALLOWED_ENDPOINTS" % (
                endpoint,))

        options = copy.deepcopy(self.get_static_config().send_to.get(tag, {}))
        options.update(kw)
        msg = TransportUserMessage.send(to_addr, content, **options)
        return self._publish_message(msg, endpoint_name=endpoint)

    # Deprecated methods

    def _setup_deprecated_attrs(self, endpoint_name, connector):
        def setval(suffix, value):
            setattr(self, '%s_%s' % (endpoint_name, suffix), value)
        setval('publisher', connector._publishers['outbound'])
        setval('consumer', connector._consumers['inbound'])
        setval('event_consumer', connector._consumers['event'])

    def setup_transport_connection(self, endpoint_name, transport_name,
                                   message_consumer, event_consumer):
        self._depr_warn(
            "setup_transport_connection() is deprecated. Use connectors and"
            " endpoints instead.")

        if transport_name in self.connectors:
            log.warning("Transport connector %r already set up."
                        % (transport_name,))
            return succeed(self.connectors[transport_name])

        d = self.setup_ri_connector(transport_name)

        def cb(connector):
            connector.set_inbound_handler(message_consumer)
            connector.set_event_handler(event_consumer)
            self._setup_deprecated_attrs(endpoint_name, connector)
            return connector

        return d.addCallback(cb)

    def _setup_transport_publisher(self):
        return self.setup_transport_connection(
            'transport', self.get_static_config().transport_name,
            self.dispatch_user_message, self.dispatch_event)

    def _setup_transport_consumer(self):
        return self.transport_consumer.unpause()

    def _setup_event_consumer(self):
        return self.transport_event_consumer.unpause()<|MERGE_RESOLUTION|>--- conflicted
+++ resolved
@@ -11,8 +11,6 @@
 from vumi.worker import BaseWorker
 from vumi import log
 from vumi.message import TransportUserMessage
-
-from vumi.blinkenlights.heartbeat import HeartBeatPublisher
 
 SESSION_NEW = TransportUserMessage.SESSION_NEW
 SESSION_CLOSE = TransportUserMessage.SESSION_CLOSE
@@ -151,13 +149,8 @@
         """
         Set up basic application worker stuff.
 
-<<<<<<< HEAD
-        yield self.start_heartbeat(HeartBeatPublisher)
-
-=======
         You shouldn't have to override this in subclasses.
         """
->>>>>>> 60510bd6
         self._event_handlers = {
             'ack': self.consume_ack,
             'nack': self.consume_nack,
@@ -173,16 +166,6 @@
             d.addCallback(lambda r: self._setup_transport_consumer())
             d.addCallback(lambda r: self._setup_event_consumer())
 
-<<<<<<< HEAD
-
-    @inlineCallbacks
-    def stopWorker(self):
-        while self._consumers:
-            consumer = self._consumers.pop()
-            yield consumer.stop()
-        yield self.teardown_application()
-        yield self.teardown_middleware()
-=======
         if self.start_message_consumer is not None:
             self._depr_warn(
                 "The 'start_message_consumer' attribute is deprecated. Use"
@@ -190,13 +173,15 @@
             self.UNPAUSE_CONNECTORS = self.start_message_consumer
         if self.UNPAUSE_CONNECTORS:
             d.addCallback(lambda r: self.unpause_connectors())
->>>>>>> 60510bd6
 
         return d
 
     def teardown_worker(self):
         if not self._is_deprecated:
             self.pause_connectors()
+        # stop the publisher
+        if self._hb_pub is not None:
+            self._hb_pub.stop()
         return self.teardown_application()
 
     def setup_application(self):
