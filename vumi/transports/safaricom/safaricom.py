--- conflicted
+++ resolved
@@ -12,11 +12,7 @@
 
 class SafaricomTransport(HttpRpcTransport):
     """
-<<<<<<< HEAD
-    HTTP transport for Safaricom.
-=======
     HTTP transport for USSD with Safaricom in Kenya.
->>>>>>> baa03cc0
 
     :param str web_path:
         The HTTP path to listen on.
@@ -96,15 +92,10 @@
             session_event = TransportUserMessage.SESSION_RESUME
         else:
             to_addr = '*%s*%s#' % (dest, ussd_params)
-<<<<<<< HEAD
-            session = yield self.save_session(
-                session_id, from_addr=from_addr, to_addr=to_addr)
-=======
-            self.session_manager.create_session(session_id,
+            yield self.session_manager.create_session(session_id,
                 from_addr=from_addr, to_addr=to_addr,
                 last_ussd_params=ussd_params)
             session_event = TransportUserMessage.SESSION_NEW
->>>>>>> baa03cc0
             content = ''
 
         yield self.publish_message(
