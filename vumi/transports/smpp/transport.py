--- conflicted
+++ resolved
@@ -178,7 +178,6 @@
         if not hasattr(self, 'esme_client'):
             # start the Smpp transport (if we don't have one)
             self.factory = self.make_factory()
-<<<<<<< HEAD
             yield self.connect(self.factory)
 
     def connect(self, factory):
@@ -195,9 +194,6 @@
     def connect_to_endpoint(self, description, factory):
         endpoint = clientFromString(reactor, description)
         return endpoint.connect(factory)
-=======
-            reactor.connectTCP(config.host, config.port, self.factory)
->>>>>>> 3f40c82a
 
     @inlineCallbacks
     def teardown_transport(self):
