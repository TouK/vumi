--- conflicted
+++ resolved
@@ -11,38 +11,12 @@
 from smpp.pdu import unpack_pdu
 from smpp.pdu_builder import (
     BindTransceiver, BindTransmitter, BindReceiver, DeliverSMResp, SubmitSM,
-<<<<<<< HEAD
-    EnquireLink, EnquireLinkResp, QuerySM, PDU)
-=======
     EnquireLink, EnquireLinkResp, QuerySM, PDU, UnbindResp)
-from smpp.pdu_inspector import (
-    MultipartMessage, detect_multipart, multipart_key)
->>>>>>> f043f555
 
 from vumi import log
 
 
 GSM_MAX_SMS_BYTES = 140
-
-
-<<<<<<< HEAD
-class UnbindResp(PDU):
-    # pdu_builder doesn't have one of these yet.
-    def __init__(self, sequence_number, **kwargs):
-        super(UnbindResp, self).__init__(
-            'unbind_resp', 'ESME_ROK', sequence_number, **kwargs)
-=======
-def unpacked_pdu_opts(unpacked_pdu):
-    pdu_opts = {}
-    for opt in unpacked_pdu['body'].get('optional_parameters', []):
-        pdu_opts[opt['tag']] = opt['value']
-    return pdu_opts
-
-
-def detect_ussd(pdu_opts):
-    # TODO: Push this back to python-smpp?
-    return ('ussd_service_op' in pdu_opts)
->>>>>>> f043f555
 
 
 def update_ussd_pdu(sm_pdu, continue_session, session_info=None):
